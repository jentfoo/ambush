apply from: 'build.shared'
apply plugin: 'maven'
apply plugin: 'signing'

sourceCompatibility = 1.6
targetCompatibility = 1.6
<<<<<<< HEAD
dependencies {
  testCompile group: 'junit', name: 'junit', version: '4.12'

  compile (
    "org.threadly:threadly:$threadlyVersion"
  )
}
=======
>>>>>>> 34c94193

compileJava {
  String[] java6Paths = new String[5]
  java6Paths[0] = "/usr/lib/jvm/java-6-openjdk-amd64/jre/lib/rt.jar"
  java6Paths[1] = "/usr/lib/jvm/java-6-openjdk/jre/lib/rt.jar"
  java6Paths[2] = "/usr/lib/jvm/java-1.6.0-openjdk-amd64/jre/lib/rt.jar"
  java6Paths[3] = "/usr/lib/jvm/java-1.6.0-openjdk/jre/lib/rt.jar"
  java6Paths[4] = "/usr/lib/jvm/java-6-sun/jre/lib/rt.jar"
  for (String path : java6Paths) {
    if (new java.io.File(path).exists()) {
      println 'Using java 6 rt.jar: ' + path
      options.bootClasspath = path
      break
    }
  }
  if (options.bootClasspath == null) {
    println 'Unable to find java 6 rt.jar, will cause failure so exiting now'
    println ''
    System.exit(1)
  }
}

compileTestJava {
  String[] java6Paths = new String[5]
  java6Paths[0] = "/usr/lib/jvm/java-6-openjdk-amd64/jre/lib/rt.jar"
  java6Paths[1] = "/usr/lib/jvm/java-6-openjdk/jre/lib/rt.jar"
  java6Paths[2] = "/usr/lib/jvm/java-1.6.0-openjdk-amd64/jre/lib/rt.jar"
  java6Paths[3] = "/usr/lib/jvm/java-1.6.0-openjdk/jre/lib/rt.jar"
  java6Paths[4] = "/usr/lib/jvm/java-6-sun/jre/lib/rt.jar"
  for (String path : java6Paths) {
    if (new java.io.File(path).exists()) {
      options.bootClasspath = path
      break
    }
  }
}

<<<<<<< HEAD
jar {
  manifest {
    attributes 'Implementation-Title': 'Ambush', 'Implementation-Version': version
  }
}

=======
>>>>>>> 34c94193
signing {
  sign configurations.archives
}

uploadArchives {
  repositories {
    mavenDeployer {
      beforeDeployment {
        MavenDeployment deployment -> signing.signPom(deployment)
      }
 
      repository(url: "https://oss.sonatype.org/service/local/staging/deploy/maven2/") {
        authentication(userName: sonatypeUsername, password: sonatypePassword)
      }
      snapshotRepository(url: "https://oss.sonatype.org/content/repositories/snapshots") {
        authentication(userName: sonatypeUsername, password: sonatypePassword)
      }
 
      pom.project {
        name 'Ambush'
        packaging 'jar'
        description 'A unique java library for structuring and driving performance load tests.  What makes this so unique is the belief that what is describing how test code runs, should be the same language/closely connected with the tool which helps structure those actions and executes those actions.'
        url 'http://threadly.org/'
 
        scm {
          url 'scm:git@github.com:threadly/ambush.git'
          connection 'scm:git@github.com:threadly/ambush.git'
          developerConnection 'scm:git@github.com:threadly/ambush.git'
        }
 
        licenses {
          license {
            name 'Mozilla Public License Version 2.0'
            url 'https://www.mozilla.org/MPL/2.0/'
            distribution 'repo'
          }
        }
 
        developers {
          developer {
            id 'jent'
            name 'Mike Jensen'
          }
        }
      }
    }
  }
}<|MERGE_RESOLUTION|>--- conflicted
+++ resolved
@@ -4,16 +4,6 @@
 
 sourceCompatibility = 1.6
 targetCompatibility = 1.6
-<<<<<<< HEAD
-dependencies {
-  testCompile group: 'junit', name: 'junit', version: '4.12'
-
-  compile (
-    "org.threadly:threadly:$threadlyVersion"
-  )
-}
-=======
->>>>>>> 34c94193
 
 compileJava {
   String[] java6Paths = new String[5]
@@ -51,15 +41,6 @@
   }
 }
 
-<<<<<<< HEAD
-jar {
-  manifest {
-    attributes 'Implementation-Title': 'Ambush', 'Implementation-Version': version
-  }
-}
-
-=======
->>>>>>> 34c94193
 signing {
   sign configurations.archives
 }
